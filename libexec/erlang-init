--- conflicted
+++ resolved
@@ -331,13 +331,11 @@
     (--start-deploy)
       START_DEPLOY="true"
     ;;
-<<<<<<< HEAD
     (--skip-relup-mod|--skip-relup-modification)
       SKIP_RELUP_MODIFICATIONS="true"
-=======
+    ;;
     (--runs-as-mix-task)
       RUNS_AS_MIX_TASK="true"
->>>>>>> ed870313
     ;;
     (-h|--help)
       __help
