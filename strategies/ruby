--- conflicted
+++ resolved
@@ -10,74 +10,6 @@
 #
 run() {
   # TODO
-<<<<<<< HEAD
-  # Stop right here if app is up-to-date
-
-  __run 'setup' "Setting up"
-  __run 'launch' "Launching"
-}
-
-# Ensure remote repository is set up correctly,
-# And that we have a local remote pointing to it
-#
-check() {
-  ssh $REMOTE "
-    if [ ! -d $DELIVER_TO ]; then
-      mkdir $DELIVER_TO
-      cd $DELIVER_TO
-      git init $SILENCE
-      git config receive.denyCurrentBranch ignore
-    fi
-  "
-  local git_remote="$(git remote -v)"
-  if [[ ! $git_remote =~ "$REMOTE:$DELIVER_TO" ]] || [[ ! $git_remote =~ $DELIVER_REMOTE ]]; then
-    [[ $git_remote =~ $DELIVER_REMOTE ]] && git remote rm $DELIVER_REMOTE
-    git remote add $DELIVER_REMOTE $REMOTE:$DELIVER_TO
-  fi
-}
-
-# Push all commits to remote repository
-#
-push() {
-  __exec "git push -f $DELIVER_REMOTE $BRANCH"
-}
-
-# Install/update all gems via bundler
-# Export upstart jobs via foreman
-#
-setup() {
-  ssh $REMOTE "
-    . .profile
-    cd $DELIVER_TO $SILENCE
-    git reset --hard $BRANCH $SILENCE
-    rvm rvmrc trust $DELIVER_TO $SILENCE
-    cd $DELIVER_TO $SILENCE
-    bundle install --deployment --without development test $SILENCE
-    foreman export upstart tmp -u $APP_USER -a $APP -p $PORT $SILENCE
-  "
-}
-
-# Start the app via upstart
-#
-launch() {
-  # This is a bit of a gotcha, so give it a few seconds.  All other commands
-  # are run via $REMOTE, which uses the username under which the app runs. This
-  # last command, because of the sudo dependency, will use your local $USER.
-  # You should be able to log in with $USER to the remote server, and you
-  # should be able to run sudo without needing a password.
-  #
-  # I will be tackling this shortly, your really shouldn't neeed sudo
-  # privileges to deliver an app. In retrospect, it's a bit crazy to be
-  # completely honest.
-  ssh $SERVER "
-    if [[ \$(sudo initctl list | awk '/^'$APP' / { print \$0 }') =~ 'run' ]]; then
-      sudo stop $APP $SILENCE
-    fi
-    sudo rm -f /etc/init/$APP*
-    sudo mv -f $DELIVER_TO/tmp/*conf /etc/init/
-    sudo start $APP $SILENCE
-  "
-=======
   # If remote is up-to-date, finish early
   init_app_remotely &&
   git_push &&
@@ -87,5 +19,4 @@
   bundle_install &&
   foreman_export &&
   upstart
->>>>>>> b251871f
 }