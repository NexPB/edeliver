--- conflicted
+++ resolved
@@ -11,13 +11,9 @@
   [[ "$NODE_ACTION" = version ]] && status "getting release versions from $NODE_ENVIRONMENT servers" || status "${NODE_ACTION}ing $NODE_ENVIRONMENT servers"
   authorize_hosts
   if [[ "$NODE_ACTION" = version ]] && [[ "$RELEASE_CMD" = "mix" ]]; then
-<<<<<<< HEAD
-    NODE_ACTION="rpc Elixir.Edeliver run_command '[[release_version, \"$APP\"]].' | tail -1 | tr -d \\\""
+    NODE_ACTION="rpc Elixir.Edeliver run_command '[[release_version, \"$APP\"]].' | tail -n+2 | tr -d \\\""
   elif [[ "$NODE_ACTION" = ping ]] && [[ "$RELEASE_CMD" = "mix" ]]; then
-    NODE_ACTION="ping | tail -1"
-=======
-    NODE_ACTION="rpc Elixir.Edeliver run_command '[[release_version, \"$APP\"]].' | tail -n+2 | tr -d \\\""
->>>>>>> ed870313
+    NODE_ACTION="ping | tail -n+2"
   elif [[ "$NODE_ACTION" = migrations ]] && [[ "$RELEASE_CMD" = "mix" ]]; then
     NODE_ACTION="rpc Elixir.Edeliver run_command '[[list_pending_migrations, \"$APP\"]].' | tail -n+2"
   elif [[ "$NODE_ACTION" = migrations ]] && [[ "$RELEASE_CMD" != "mix" ]]; then
