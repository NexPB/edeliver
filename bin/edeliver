--- conflicted
+++ resolved
@@ -33,7 +33,6 @@
 source "$BASE_PATH/libexec/erlang-init"
 
 
-<<<<<<< HEAD
 if [[ "$PRINT_COMMAND_HELP" = "true" ]]; then
   __find_all_strategies
   __load_strategy
@@ -49,6 +48,8 @@
   __remote_hosts
 
   __check_config
+  [[ "$RUNS_AS_MIX_TASK" = "true" ]] && __monitor_parent_pid &
+
 
   # Run the loaded strategy
   # Can be overwritten by each strategy, e.g. custom output
@@ -58,23 +59,4 @@
   finish
 
   exit 0 # if we reached this point, everything went according to plan, use the appropriate exit status
-fi
-=======
-
-__load_app_config
-__default_app_config
-__apply_runtime_configs
-__load_strategy
-__remote_hosts
-__check_config
-[[ "$RUNS_AS_MIX_TASK" = "true" ]] && __monitor_parent_pid &
-
-# Run the loaded strategy
-# Can be overwritten by each strategy, e.g. custom output
-#
-begin
-run
-finish
-
-exit 0 # if we reached this point, everything went according to plan, use the appropriate exit status
->>>>>>> ed870313
+fi