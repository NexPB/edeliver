defmodule Edeliver.Mixfile do
  use Mix.Project

  def project do
    [
      app: :edeliver,
      version: "1.4.5",
      description:  "Build and Deploy Elixir Applications and perform Hot-Code Upgrades and Schema Migrations",
      elixirc_paths: elixirc_paths(),
      package: [
        licenses: ["MIT"],
        files:  [
          "bin",
          "CHANGELOG.md",
          "lib",
          "libexec",
          "mix.exs",
          "src",
          "strategies",
          "README.md",
        ],
        maintainers: [],
        links: %{"GitHub" => "https://github.com/boldpoker/edeliver"},
      ],
      deps: deps(),
      docs: docs(),
    ]
  end

  def application, do:
    [applications: [],
     mod: {Edeliver, []},
     registered: [Edeliver.Supervisor, Edeliver],
     env: []
   ]

  defp deps do
    [
      {:distillery, ">= 1.0.0", optional: true, warn_missing: false},
<<<<<<< HEAD
      {:meck, "~> 0.8.9", only: :test},
      {:earmark, "~> 0.1", only: :dev},
      {:ex_doc, "~> 0.11.5", only: :dev},
=======
      {:meck, "~> 0.8.4", only: :test},
      {:earmark, "~> 1.1.0", only: :dev},
      {:ex_doc, "~> 0.18.2", only: :dev},
>>>>>>> 258930a1
    ]
  end

  defp docs, do: [
    logo: "docs/logo.png",
    extras: [
      "README.md": [title: "Usage"],
      "docs/auto-versioning.md": [title: "Auto-Versioning"],
      "docs/relup-patching.md": [title: "Relup-Patching"],
    ]
  ]

  defp elixirc_paths() do
    [
      Path.join("lib", "distillery"),
      Path.join("lib", "edeliver"),
      Path.join("lib", "mix"),
      Path.join("lib", "edeliver.ex")
    ]
  end
end<|MERGE_RESOLUTION|>--- conflicted
+++ resolved
@@ -37,15 +37,9 @@
   defp deps do
     [
       {:distillery, ">= 1.0.0", optional: true, warn_missing: false},
-<<<<<<< HEAD
       {:meck, "~> 0.8.9", only: :test},
-      {:earmark, "~> 0.1", only: :dev},
-      {:ex_doc, "~> 0.11.5", only: :dev},
-=======
-      {:meck, "~> 0.8.4", only: :test},
       {:earmark, "~> 1.1.0", only: :dev},
       {:ex_doc, "~> 0.18.2", only: :dev},
->>>>>>> 258930a1
     ]
   end
 
